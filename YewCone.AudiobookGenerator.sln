﻿
Microsoft Visual Studio Solution File, Format Version 12.00
# Visual Studio Version 17
VisualStudioVersion = 17.6.33706.43
MinimumVisualStudioVersion = 10.0.40219.1
Project("{9A19103F-16F7-4668-BE54-9A1E7A4F7556}") = "YewCone.AudiobookGenerator", "AudiobookGenerator\YewCone.AudiobookGenerator.csproj", "{ED68EF4A-CB8A-4019-A355-F494AFCC5EDA}"
EndProject
Project("{2150E333-8FDC-42A3-9474-1A3956D46DE8}") = "Solution Items", "Solution Items", "{F42EB3EE-76A4-4B37-B840-E5FFB5FF162B}"
	ProjectSection(SolutionItems) = preProject
		.gitattributes = .gitattributes
		.gitignore = .gitignore
<<<<<<< HEAD
		Directory.Packages.props = Directory.Packages.props
		LICENSE = LICENSE
=======
		Directory.Build.props = Directory.Build.props
		Directory.Packages.props = Directory.Packages.props
		LICENSE = LICENSE
		NuGet.config = NuGet.config
>>>>>>> d61511e0
		README.md = README.md
	EndProjectSection
EndProject
Global
	GlobalSection(SolutionConfigurationPlatforms) = preSolution
		Debug|Any CPU = Debug|Any CPU
		Release|Any CPU = Release|Any CPU
	EndGlobalSection
	GlobalSection(ProjectConfigurationPlatforms) = postSolution
		{ED68EF4A-CB8A-4019-A355-F494AFCC5EDA}.Debug|Any CPU.ActiveCfg = Debug|Any CPU
		{ED68EF4A-CB8A-4019-A355-F494AFCC5EDA}.Debug|Any CPU.Build.0 = Debug|Any CPU
		{ED68EF4A-CB8A-4019-A355-F494AFCC5EDA}.Release|Any CPU.ActiveCfg = Release|Any CPU
		{ED68EF4A-CB8A-4019-A355-F494AFCC5EDA}.Release|Any CPU.Build.0 = Release|Any CPU
	EndGlobalSection
	GlobalSection(SolutionProperties) = preSolution
		HideSolutionNode = FALSE
	EndGlobalSection
	GlobalSection(ExtensibilityGlobals) = postSolution
		SolutionGuid = {987EC8A3-E6E7-492D-B56F-D421852B0DCD}
	EndGlobalSection
EndGlobal<|MERGE_RESOLUTION|>--- conflicted
+++ resolved
@@ -9,15 +9,10 @@
 	ProjectSection(SolutionItems) = preProject
 		.gitattributes = .gitattributes
 		.gitignore = .gitignore
-<<<<<<< HEAD
-		Directory.Packages.props = Directory.Packages.props
-		LICENSE = LICENSE
-=======
 		Directory.Build.props = Directory.Build.props
 		Directory.Packages.props = Directory.Packages.props
 		LICENSE = LICENSE
 		NuGet.config = NuGet.config
->>>>>>> d61511e0
 		README.md = README.md
 	EndProjectSection
 EndProject
